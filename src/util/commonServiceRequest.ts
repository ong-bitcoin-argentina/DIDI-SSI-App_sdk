import { Either, isLeft, left, right } from "fp-ts/lib/Either";
import * as t from "io-ts";

import { JSONObject } from "../util/JSON";

import { CommonServiceRequestError } from "./CommonServiceRequestError";

const log = console.log;

export type HTTPMethod = "GET" | "POST" | "PUT" | "DELETE" | "PATCH";

const headers = {
	"Content-Type": "application/json; charset=utf-8"
};

function userApiWrapperCodec<M extends t.Mixed>(data: M) {
	return t.union([
		t.type({
			status: t.literal("success"),
			data
		}),
		t.type({
			status: t.literal("error"),
			errorCode: t.string,
			message: t.string
		})
	]);
}

export async function commonServiceRequest<A>(
	method: HTTPMethod,
	url: string,
	dataDecoder: t.Type<A>,
	parameters: JSONObject
): Promise<Either<CommonServiceRequestError, A>> {
	let response: Response;
	try {
		response = await fetch(url, {
			method,
			headers,
			...(method !== "GET" && { body: JSON.stringify(parameters) })
		});
	} catch (error) {
<<<<<<< HEAD
		// TODO: loguear en firebase
=======
		log(error);
>>>>>>> 2e93843b
		return left({ type: "FETCH_ERROR", error });
	}

	let body: unknown;
	try {
		body = await response.json();
	} catch (error) {
<<<<<<< HEAD
		// TODO: loguear en firebase
=======
		log(error);
>>>>>>> 2e93843b
		return left({ type: "JSON_ERROR", error });
	}

	const decoded = userApiWrapperCodec(dataDecoder).decode(body);
	if (isLeft(decoded)) {
<<<<<<< HEAD
		// TODO: loguear en firebase
		return left({ type: "DECODE_ERROR", error: decoded.left });
	} else if (decoded.right.status === "error") {
		// TODO: loguear en firebase
=======
		log(decoded.left);
		return left({ type: "DECODE_ERROR", error: decoded.left });
	} else if (decoded.right.status === "error") {
		log(decoded.right);
>>>>>>> 2e93843b
		return left({
			type: "SERVER_ERROR",
			error: {
				errorCode: decoded.right.errorCode,
				message: decoded.right.message
			}
		});
	} else {
		return right(decoded.right.data);
	}
}

export const simpleCall = (url: string, method: HTTPMethod = "GET", data: any) => {
	const options = {
		headers,
		method,
		...(data && { body: JSON.stringify(data) })
	};
	return new Promise((resolve, reject) => {
		fetch(url, options)
			.then(res => {
				return res.ok ? res.json() : reject(res);
			})
			.then(json => resolve(json))
			.catch(err => reject(err));
	});
};<|MERGE_RESOLUTION|>--- conflicted
+++ resolved
@@ -41,11 +41,7 @@
 			...(method !== "GET" && { body: JSON.stringify(parameters) })
 		});
 	} catch (error) {
-<<<<<<< HEAD
-		// TODO: loguear en firebase
-=======
 		log(error);
->>>>>>> 2e93843b
 		return left({ type: "FETCH_ERROR", error });
 	}
 
@@ -53,27 +49,16 @@
 	try {
 		body = await response.json();
 	} catch (error) {
-<<<<<<< HEAD
-		// TODO: loguear en firebase
-=======
 		log(error);
->>>>>>> 2e93843b
 		return left({ type: "JSON_ERROR", error });
 	}
 
 	const decoded = userApiWrapperCodec(dataDecoder).decode(body);
 	if (isLeft(decoded)) {
-<<<<<<< HEAD
-		// TODO: loguear en firebase
-		return left({ type: "DECODE_ERROR", error: decoded.left });
-	} else if (decoded.right.status === "error") {
-		// TODO: loguear en firebase
-=======
 		log(decoded.left);
 		return left({ type: "DECODE_ERROR", error: decoded.left });
 	} else if (decoded.right.status === "error") {
 		log(decoded.right);
->>>>>>> 2e93843b
 		return left({
 			type: "SERVER_ERROR",
 			error: {
